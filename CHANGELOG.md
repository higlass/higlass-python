--- conflicted
+++ resolved
@@ -1,20 +1,13 @@
-<<<<<<< HEAD
-v0.1.11
+** Next release **
 
+- Convenience function for loading 2d labelled points from a dataframe.
 - Remove Flask-related debugging and uninformative logs
 
-v0.1.8
-=======
-** Next release **
-
- - Convenience function for loading 2d labelled points from a dataframe.
- 
 [v0.1.10](https://github.com/higlass/higlass-python/compare/v0.1.8...v0.1.10)
 
 - Synchronized Python and node package versions
 
 [v0.1.8](https://github.com/higlass/higlass-python/compare/v0.1.7...v0.1.8)
->>>>>>> 8112a88a
 
 - Fix installation
 
@@ -24,6 +17,6 @@
 - Added CombinedTrack
 - Added change_atributes and change_options functions
 
-[v0.1.1](https://github.com/higlass/higlass-python/releases/tag/v0.1.1) 
+[v0.1.1](https://github.com/higlass/higlass-python/releases/tag/v0.1.1)
 
 - First release