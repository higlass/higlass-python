--- conflicted
+++ resolved
@@ -1,6 +1,5 @@
 ** Next release **
 
-<<<<<<< HEAD
 ## [v0.2.0](https://github.com/higlass/higlass-python/compare/v0.1.13...v0.2.0)
 
 - Python > JS via traitlets
@@ -8,10 +7,7 @@
 - JS > Python via event handlers inspired by QGrid. Add an event listener using `widget.on(eventName, handler)` and remove it with `widget.off(eventName)`
   - `location`, `cursor_location`, and `selection` are supported which correlate to `location`, `cursorLocation`, and `rangeSelection` in the JS world.
 
-## [v0.1.13](https://github.com/higlass/higlass-python/compare/v0.1.12...v0.1.13)
-=======
 ## [v0.1.14](https://github.com/higlass/higlass-python/compare/v0.1.13...v0.1.14)
->>>>>>> 6ccd46b2
 
 - Add compatibility with JupyterLab `v1` and ipywidgets `v7.5`
 - Bumped HiGlass to `v1.6`
