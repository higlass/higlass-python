Getting Started
################

Python `Jupyter notebooks <https://jupyter.org>`_ are an excellent way to
experiment with data science and visualization. Using the higlass-jupyter
extension, you can use HiGlass directly from within a Jupyter notebook.

Installation
-------------

To use higlass within a Jupyter notebook you need to install a few packages
and enable the jupyter extension:


.. code-block:: bash

    pip install jupyter higlass-python

    jupyter nbextension install --py --sys-prefix --symlink higlass
    jupyter nbextension enable --py --sys-prefix higlass

If you use `JupyterLab <https://jupyterlab.readthedocs.io/en/stable/>`_ you also have to run

.. code-block:: bash

    jupyter labextension install @jupyter-widgets/jupyterlab-manager
    jupyter labextension install higlass-jupyter


Uninstalling
^^^^^^^^^^^^

.. code-block:: bash

    jupyter nbextension uninstall --py --sys-prefix higlass

<<<<<<< HEAD
View extent
-----------

The extent of a view can be set using the ``initialXDomain`` parameter:

.. code-block:: python

    view1 = View([
        Track(type='top-axis'),
    ], initialXDomain=[0,1e7])

Synchronization
---------------

Views and track can be synchronized by location, zoom level and values scales.

Zoom and Location locks
^^^^^^^^^^^^^^^^^^^^^^^

Location locks ensure that when one view is panned, all synchronized views pan
with it. Zoom locks do the same with zoom level. Both can be instantiated by
passing lists of views to lock to ``higlass.display``. Each set of locked
views will scroll or zoom (or both) together:

.. code-block:: python

  display, server, viewconf = higlass.display(
    [view1, view2],
    location_syncs=[[view1, view2]],
    zoom_syncs=[[view1, view2]])


Other Examples
--------------
=======
Simplest Use Case
------------------
>>>>>>> fb1bc227

The simplest way to instantiate a HiGlass instance to create a display object with one view:

.. code-block:: python

  import higlass
  from higlass.client import Track

  display, server, viewconf = higlass.display([View([Track('top-axis')])])
  display

If brevity is of importance, the constructor for ``View`` can be omitted and a
view will automatically be created from the list of Tracks:
``higlass.display([[Track('top-axis')]])``. This, however, precludes the use
of parameters with the view or for linking views using syncs. It also always
uses the `default position <https://github.com/higlass/higlass-python/blob/70d36d18eb8ef9e207640de5e7bc478c43fdc8de/higlass/client.py#L23>`_ for a given track type.

View extent
-----------

The extent of a view can be set using the ``initialXDomain`` parameter:

.. code-block:: python

    view1 = View([
        Track(type='top-axis'),
    ], initialXDomain=[0,1e7])

Track Types
-----------

A list of available track types can be found in the `documentation for HiGlass
<https://docs.higlass.io/track_types.html>`_. Based on the data type, we can
sometimes provide a recommended track type as well as a recommended position.

.. code-block:: python

  import higlass.client as hgc
  track_type, position = hgc.datatype_to_tracktype(datatype)

Color Maps
----------

Certain quantative tracks such as the heatmap can vary their colormap. Color maps can be passed in directly as arrays of color values:

.. code-block:: python

  Track('heatmap', tileset, colorRange=['white', 'black'])

Or created from a matplotlib colormap (``reversed=True`` reverses the color
order in the heatmap):

.. code-block:: python

  from higlass.utils import hg_cmap
  Track('heatmap', tileset, colorRange=hg_cmap('jet', reverse=True))

A list of available matplotlib color maps can be found `in the matplotlib docs
<https://matplotlib.org/3.1.1/gallery/color/colormap_reference.html>`_.

Combining Tracks
----------------

Tracks can be combined by overlaying them on top of each other or by performing operations with them.

Overlaying tracks
^^^^^^^^^^^^^^^^^

Two tracks can be overlayed by using the ``+`` operator:

.. code-block:: python

  view=View([Track('top-axis') +
         Track('horizontal-bar',
              server='//higlass.io/api/v1',
              tilesetUid='F2vbUeqhS86XkxuO1j2rPA')
        ], initialXDomain=[0,1e9])

Another way to express this is to pass in a list of tracks
as if it were a single track:

.. code-block:: python

  view=View([[Track('top-axis'),
         Track('horizontal-bar',
              server='//higlass.io/api/v1',
              tilesetUid='F2vbUeqhS86XkxuO1j2rPA')
        ]], initialXDomain=[0,1e9])

Multiple Views
--------------

Multiple views can be instantiated much like single views. They are positioned
a on grid that is 12 units wide and an arbitrary number of units high. To
create two side by side views, set both to be 6 units wide and one on the
right to be at x position 6:

.. code-block:: python

  import higlass
  from higlass.client import Track, View

  view1 = View([Track(type='top-axis')], x=0, width=6)
  view2 = View([Track(type='top-axis')], x=6, width=6)

  display, server, viewconf = higlass.display([view1, view2])
  display

.. image:: img/two-simple-views.png

Synchronization
---------------

Views and track can be synchronized by location, zoom level and values scales.

Zoom and Location locks
^^^^^^^^^^^^^^^^^^^^^^^

Location locks ensure that when one view is panned, all synchronized views pan
with it. Zoom locks do the same with zoom level. Both can be instantiated by
passing lists of views to lock to ``higlass.display``. Each set of locked
views will scroll or zoom (or both) together:

.. code-block:: python

  display, server, viewconf = higlass.display(
    [view1, view2],
    location_syncs=[[view1, view2]],
    zoom_syncs=[[view1, view2]])

Viewport Projection
-------------------

Viewport projections can be instantiated like other tracks. It is created with
a reference to the view we wish to track and combined with another track where
it will be overlayed.

.. code-block:: python

    from higlass.client import ViewportProjection

    view1 = View([
        Track(type='top-axis'),
    ], initialXDomain=[0,1e7])

    projection = ViewportProjection(view1)

    view2 = View([
        Track(type='top-axis') + projection,
    ], initialXDomain=[0,2e7])

Note that `ViewportProjection` tracks always need to be paired with other non-
ViewportProjection tracks. Multiple ViewportProjection tracks can, however, be
combined, as long as they are associated with regular tracks.

Combined tracks can also be created by passing a list of tracks
as if it were a track itself to a ``View``.

.. code-block:: python

    view2 = View([
      [ Track(type='top-axis'), projection ]
    ], initialXDomain=[0,2e7])

Dataset Arithmatic
-------------------

HiGlass supports client-side division between quantitative datasets. This makes it possible
to quickly compare two datasets by visualizing their ratio as computed on loaded tiles
rather than the entire dataset:

.. code-block:: python

    t1 = Track(**track_def)
    t2 = Track(**{ **track_def, "tileset_uuid": "QvdMEvccQuOxKTEjrVL3wA" })
    t3 = t1 / t2

They can also be created using a constructor:

.. code-block:: python

    from higlass.client import DividedTrack

    t3 = DividedTrack(t1, t2)

The full example is here:

.. code-block:: python

  from higlass.utils import hg_cmap

  track_def = {
      "track_type": 'heatmap',
      "position": 'center',
      "tileset_uuid": 'CQMd6V_cRw6iCI_-Unl3PQ',
      "server": "http://higlass.io/api/v1/",
      "height": 210,
      "options": {}
  }

  t1 = Track(**track_def)
  t2 = Track(**{ **track_def, "tileset_uuid": "QvdMEvccQuOxKTEjrVL3wA" })
  t3 = (t1 / t2).change_attributes(
      options={
          'colorRange': hg_cmap('coolwarm'),
          'valueScaleMin': 0.1,
          'valueScaleMax': 10,
      })
  domain = [7e7,8e7]

  v1 = View([t1], x=0, width=4, initialXDomain=domain)
  v2 = View([t3], x=4, width=4, initialXDomain=domain)
  v3 = View([t2], x=8, width=4, initialXDomain=domain)

  display, server, viewconf = higlass.display([v1, v2, v3])
  display

.. image:: img/divided-by-track.png


Saving the view
---------------

The currently visible HiGlass view can be downloaded to a file:

.. code-block:: python

  display.save_as_png('/tmp/my_view.png')

Not that this function can only be used within a Jupyter notebook
and works asynchronously so the saved screenshot will not nessarily
be complete immediately after the function finishes executing

Authorization
-------------

If loading tiles from a secured server, the ``auth_token`` parameter takes the
string that will be used as the Authorization header on all tile requests sent
out by HiGlass:

.. code-block:: python

  (d,s,v) = higlass.display(views, auth_token='JWT DEADBEEF')



Other Examples
--------------

The examples below demonstrate how to use the HiGlass Python API to view data
locally in a Jupyter notebook or a browser-based HiGlass instance.

For a more complete overview, you can find the demos from the talk at
`github.com/higlass/scipy19 <https://github.com/higlass/scipy19>`_.

Jupyter HiGlass Component
^^^^^^^^^^^^^^^^^^^^^^^^^

To instantiate a HiGlass component within a Jupyter notebook, we first need
to specify which data should be loaded. This can be accomplished with the
help of the ``higlass.client`` module:

.. code-block:: python

    from higlass.client import View, Track
    import higlass


    view1 = View([
        Track(track_type='top-axis', position='top'),
        Track(track_type='heatmap', position='center',
              tileset_uuid='CQMd6V_cRw6iCI_-Unl3PQ',
              server="http://higlass.io/api/v1/",
              height=250,
              options={ 'valueScaleMax': 0.5 }),
    ])


Remote bigWig Files
^^^^^^^^^^^^^^^^^^^

bigWig files can be loaded either from the local disk or from remote http
servers. The example below demonstrates how to load a remote bigWig file from
the UCSC genome browser's archives. Note that this is a network-heavy operation
that may take a long time to complete with a slow internet connection.

.. code-block:: python

    from higlass.client import View, Track
    import higlass.tilesets

    ts1 = higlass.tilesets.bigwig(
        'http://hgdownload.cse.ucsc.edu/goldenpath/hg19/encodeDCC/'
        'wgEncodeSydhTfbs/wgEncodeSydhTfbsGm12878InputStdSig.bigWig')

    tr1 = Track('horizontal-bar', tileset=ts1)
    view1 = View([tr1])
    display, server, viewconf = higlass.display([view1])

    display


Serving local data
^^^^^^^^^^^^^^^^^^

To view local data, we need to define the tilesets and set up a temporary
server.

Cooler Files
""""""""""""

Creating the server:

.. code-block:: python

    from higlass.client import View, Track
    from higlass.tilesets import cooler
    import higlass

    ts1 = cooler('../data/Dixon2012-J1-NcoI-R1-filtered.100kb.multires.cool')
    tr1 = Track('heatmap', tileset=ts1)
    view1 = View([tr1])
    display, server, viewconf = higlass.display([view1])

    display


.. image:: img/jupyter-hic-heatmap.png


BigWig Files
""""""""""""

In this example, we'll set up a server containing both a chromosome labels
track and a bigwig track. Furthermore, the bigwig track will be ordered
according to the chromosome info in the specified file.

.. code-block:: python


    from higlass.client import View, Track
    from higlass.tilesets import bigwig, chromsizes
    import higlass.tilesets

    chromsizes_fp = '../data/chromSizes_hg19_reordered.tsv'
    bigwig_fp = '../data/wgEncodeCaltechRnaSeqHuvecR1x75dTh1014IlnaPlusSignalRep2.bigWig'

    with open(chromsizes_fp) as f:
        chromsizes = []
        for line in f.readlines():
            chrom, size = line.split('\t')
            chromsizes.append((chrom, int(size)))

    cs = chromsizes(chromsizes)
    ts = bigwig(bigwig_fp, chromsizes=chromsizes)

    tr0 = Track('top-axis')
    tr1 = Track('horizontal-bar', tileset=ts)
    tr2 = Track('horizontal-chromosome-labels', position='top', tileset=cs)

    view1 = View([tr0, tr1, tr2])
    display, server, viewconf = higlass.display([view1])

    display

The client view will be composed such that three tracks are visible. Two of them
are served from the local server.

.. image:: img/jupyter-bigwig.png


Serving custom data
^^^^^^^^^^^^^^^^^^^


To display data, we need to define a tileset. Tilesets define two functions:
``tileset_info``:

.. code-block:: python

    > from higlass.tilesets import bigwig
    > ts1 = bigwig('http://hgdownload.cse.ucsc.edu/goldenpath/hg19/encodeDCC/wgEncodeSydhTfbs/wgEncodeSydhTfbsGm12878InputStdSig.bigWig')
    > ts1.tileset_info()
    {
     'min_pos': [0],
     'max_pos': [4294967296],
     'max_width': 4294967296,
     'tile_size': 1024,
     'max_zoom': 22,
     'chromsizes': [['chr1', 249250621],
                    ['chr2', 243199373],
                    ...],
     'aggregation_modes': {'mean': {'name': 'Mean', 'value': 'mean'},
                           'min': {'name': 'Min', 'value': 'min'},
                           'max': {'name': 'Max', 'value': 'max'},
                           'std': {'name': 'Standard Deviation', 'value': 'std'}},
     'range_modes': {'minMax': {'name': 'Min-Max', 'value': 'minMax'},
                     'whisker': {'name': 'Whisker', 'value': 'whisker'}}
     }

and ``tiles``:

.. code-block:: python

    > ts1.tiles(['x.0.0'])
    [('x.0.0',
      {'min_value': 0.0,
       'max_value': 9.119079544037932,
       'dense': 'Rh25PwcCcz...',   # base64 string encoding the array of data
       'size': 1,
       'dtype': 'float32'})]

The tiles function will always take an array of tile ids of the form ``id.z.x[.y][.transform]``
where ``z`` is the zoom level, ``x`` is the tile's x position, ``y`` is the tile's
y position (for 2D tilesets) and ``transform`` is some transform to be applied to the
data (e.g. normalization types like ``ice``).

Numpy Matrix
""""""""""""

By way of example, let's explore a numpy matrix by implementing the `tileset_info` and `tiles`
functions described above. To start let's make the matrix using the
`Eggholder function <https://en.wikipedia.org/wiki/Test_functions_for_optimization>`_.

.. code-block:: python

    import numpy as np

    dim = 2000
    I, J = np.indices((dim, dim))
    data = (
        -(J + 47) * np.sin(np.sqrt(np.abs(I / 2 + (J + 47))))
        - I * np.sin(np.sqrt(np.abs(I - (J + 47))))
    )

Then we can define the data and tell the server how to render it.

.. code-block:: python

    from  clodius.tiles import npmatrix
    from higlass.tilesets import Tileset

    ts = Tileset(
        tileset_info=lambda: npmatrix.tileset_info(data),
        tiles=lambda tids: npmatrix.tiles_wrapper(data, tids)
    )

    display, server, viewconf = higlass.display([
        View([
            Track(track_type='top-axis', position='top'),
            Track(track_type='left-axis', position='left'),
            Track(track_type='heatmap',
                  position='center',
                  tileset=ts,
                  height=250,
                  options={ 'valueScaleMax': 0.5 }),

        ])
    ])
    display

.. image:: img/eggholder-function.png

Displaying Many Points
""""""""""""""""""""""

To display, for example, a list of 1 million points in a HiGlass window inside of a Jupyter notebook.
First we need to import the custom track type for displaying labelled points:

.. code-block:: javascript

    %%javascript

    require(["https://unpkg.com/higlass-labelled-points-track@0.1.11/dist/higlass-labelled-points-track"],
        function(hglib) {

    });

Then we have to set up a data server to output the data in "tiles".

.. code-block:: python

    import numpy as np
    import pandas as pd
    from higlass.client import View, Track
    from higlass.tilesets import dfpoints

    length = int(1e6)
    df = pd.DataFrame({
        'x': np.random.random((length,)),
        'y': np.random.random((length,)),
        'v': range(1, length+1),
    })

    ts = dfpoints(df, x_col='x', y_col='y')

    display, server, viewconf = higlass.display([
        View([
            Track('left-axis'),
            Track('top-axis'),
            Track('labelled-points-track',
                   tileset=ts,
                   position='center',
                   height=600,
                   options={
                        'xField': 'x',
                        'yField': 'y',
                        'labelField': 'v'
            }),
        ])
    ])

    display

.. image:: img/jupyter-labelled-points.png

This same technique can be used to display points in a GeoJSON file.
First we have to extract the values from the GeoJSON file and
create a dataframe:

.. code-block:: python

    import math

    def lat2y(a):
      return 180.0/math.pi*math.log(math.tan(math.pi/4.0+a*(math.pi/180.0)/2.0))

    x = [t['geometry']['coordinates'][0] for t in trees['features']]
    y = [-lat2y(t['geometry']['coordinates'][1]) for t in trees['features']]
    names = [t['properties']['SPECIES'] for t in trees['features']]

    df = pd.DataFrame({ 'x': x, 'y': y, 'names': names })
    df = df.sample(frac=1).reset_index(drop=True)

And then create the tileset and track, as before.

.. code-block:: python

    from higlass.client import View, Track
    from higlass.tilesets import dfpoints

    ts = dfpoints(df, x_col='x', y_col='y')

    display, server, viewconf = higlass.display([
        View([
            Track('left-axis'),
            Track('top-axis'),
            Track('osm-tiles', position='center'),
            Track('labelled-points-track',
                   tileset=ts,
                   position='center',
                   height=600,
                   options={
                        'xField': 'x',
                        'yField': 'y',
                        'labelField': 'names'
            }),
        ])
    ])

    display

.. image:: img/geojson-jupyter.png


Other constructs
""""""""""""""""

The examples containing dense data above use the `bundled_tiles_wrapper_2d`
function to translate lists of tile_ids to tile data. This consolidates tiles
that are within rectangular blocks and fulfills them simultaneously. The
return type is a list of ``(tile_id, formatted_tile_data)`` tuples.

In cases where we don't have such a function handy, there's the simpler
`tiles_wrapper_2d` which expects the target to fullfill just single tile
requests:

.. code-block:: python

    from clodius.tiles.format import format_dense_tile
    from clodius.tiles.utils import tiles_wrapper_2d
    from higlass.tilesets import Tileset

    ts = Tileset(
        tileset_info=tileset_info,
        tiles=lambda tile_ids: tiles_wrapper_2d(tile_ids,
                        lambda z,x,y: format_dense_tile(tile_data(z, x, y)))
    )


In this case, we expect *tile_data* to simply return a matrix of values.


Troubleshooting
---------------

Accessing the server log
^^^^^^^^^^^^^^^^^^^^^^^^

A local server writes its log records to an in-memory `StringIO <https://docs.python.org/3/library/io.html#io.StringIO>`_ buffer. The server's name can be used to access its logger.

.. code-block:: python

    import logging

    logger = logging.getLogger(server.name)
    logger.info('Hi!')

    # convert the stream into a string
    print(server.log.getvalue())

    # write the log to a file
    with open('higlass-server.log', 'wt') as f:
        f.write(server.log.getvalue())
<|MERGE_RESOLUTION|>--- conflicted
+++ resolved
@@ -34,45 +34,8 @@
 
     jupyter nbextension uninstall --py --sys-prefix higlass
 
-<<<<<<< HEAD
-View extent
------------
-
-The extent of a view can be set using the ``initialXDomain`` parameter:
-
-.. code-block:: python
-
-    view1 = View([
-        Track(type='top-axis'),
-    ], initialXDomain=[0,1e7])
-
-Synchronization
----------------
-
-Views and track can be synchronized by location, zoom level and values scales.
-
-Zoom and Location locks
-^^^^^^^^^^^^^^^^^^^^^^^
-
-Location locks ensure that when one view is panned, all synchronized views pan
-with it. Zoom locks do the same with zoom level. Both can be instantiated by
-passing lists of views to lock to ``higlass.display``. Each set of locked
-views will scroll or zoom (or both) together:
-
-.. code-block:: python
-
-  display, server, viewconf = higlass.display(
-    [view1, view2],
-    location_syncs=[[view1, view2]],
-    zoom_syncs=[[view1, view2]])
-
-
-Other Examples
---------------
-=======
 Simplest Use Case
 ------------------
->>>>>>> fb1bc227
 
 The simplest way to instantiate a HiGlass instance to create a display object with one view:
 
