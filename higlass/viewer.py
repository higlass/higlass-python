--- conflicted
+++ resolved
@@ -83,12 +83,6 @@
     no_fuse=False,
 ):
     """
-<<<<<<< HEAD
-    Instantiate a HiGlass display with the given views
-    """
-    from .server import Server
-    from .client import CombinedTrack, View, ViewConf
-=======
     Instantiate a HiGlass display with the given views.
 
     Args:
@@ -114,7 +108,6 @@
     """
     from .server import Server
     from .client import CombinedTrack, View, ViewConf, ViewportProjection
->>>>>>> f88ce815
 
     tilesets = []
 
@@ -147,10 +140,6 @@
         for track in view.tracks:
             if isinstance(track, CombinedTrack):
                 for track1 in track.tracks:
-<<<<<<< HEAD
-                    if "server" not in track1.conf or track1.conf["server"] is None:
-                        track1.conf["server"] = server.api_address
-=======
                     if "fromViewUid" in track1.conf:
                         # this is a viewport projection and doesn't have
                         # a server
@@ -159,7 +148,6 @@
                         track1.conf["server"] = server.api_address
             elif "fromViewUid" in track.conf:
                 pass
->>>>>>> f88ce815
             else:
                 if "server" not in track.conf or track.conf["server"] is None:
                     track.conf["server"] = server.api_address
@@ -178,39 +166,4 @@
         ),
         server,
         viewconf,
-<<<<<<< HEAD
-    )
-
-
-def view(tilesets):
-    """
-    Create a higlass viewer that displays the specified tilesets
-
-    Parameters:
-    -----------
-
-    Returns
-    -------
-        Nothing
-    """
-    from .server import Server
-    from .client import View
-
-    curr_view = View()
-    server = Server()
-    server.start(tilesets)
-
-    for ts in tilesets:
-        if ts.track_type is not None and ts.track_position is not None:
-            curr_view.add_track(
-                ts.track_type,
-                ts.track_position,
-                api_url=server.api_address,
-                tileset_uuid=ts.uuid,
-            )
-
-    curr_view.server = server
-    return curr_view
-=======
-    )
->>>>>>> f88ce815
+    )