--- conflicted
+++ resolved
@@ -5,13 +5,11 @@
 -   Added section on track types and multiple views to the docs
 -   Overloaded '+' operator to for combining tracks and creating CombinedTracks
 -   Added `ViewProjection` track
-<<<<<<< HEAD
 -   Remove the higlass-python.log files that are created everywhere
-=======
 -   Overloaded the '/' operator to create divided tracks
 -   Added support using matplotlib colormaps
 -   Created simplified view creation API
->>>>>>> 9f80fb94
+
 
 ## [v0.3.0](https://github.com/higlass/higlass-python/compare/v0.2.1...v0.3.0)
 
