--- conflicted
+++ resolved
@@ -5,12 +5,9 @@
 -   Added section on track types and multiple views to the docs
 -   Overloaded '+' operator to for combining tracks and creating CombinedTracks
 -   Added `ViewProjection` track
-<<<<<<< HEAD
 -   Overloaded the '/' operator to create divided tracks
 -   Added support using matplotlib colormaps
-=======
 -   Created simplified view creation API
->>>>>>> f34a9a58
 
 ## [v0.3.0](https://github.com/higlass/higlass-python/compare/v0.2.1...v0.3.0)
 
