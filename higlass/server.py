--- conflicted
+++ resolved
@@ -33,31 +33,7 @@
 os.environ['WERKZEUG_RUN_MAIN'] = 'true'
 
 
-<<<<<<< HEAD
-def get_filepath(filepath):
-    """
-    Get the filepath from a tileset definition
-    Parameters
-    ----------
-    tileset_def: { 'filepath': ..., 'uid': ..., 'filetype': ...}
-        The tileset definition
-    returns: string
-        The filepath, either as specified in the tileset_def or
-        None
-    """
-
-    if filepath[:7] == "http://":
-        filepath = fuse.http_directory + filepath[6:] + ".."
-    if filepath[:8] == "https://":
-        filepath = fuse.https_directory + filepath[7:] + ".."
-
-    return filepath
-
-
-def create_app(tilesets, name, log_file, log_level, file_ids):
-=======
 def create_app(tilesets, name, log_file, log_level, file_ids, fuse=None):
->>>>>>> 2b20e22c
     app = Flask(__name__)
     app.logger.disabled = True
     CORS(app)
@@ -74,14 +50,8 @@
         js = request.json
         if js["filetype"] not in by_filetype:
             return (
-<<<<<<< HEAD
-                jsonify({
-                    "error": "Unknown filetype: {}".format(js["filetype"])
-                }),
-=======
                 jsonify({"error":
                     "Unknown filetype: {}".format(js["filetype"])}),
->>>>>>> 2b20e22c
                 400,
             )
         if fuse is None:
@@ -89,23 +59,12 @@
 
         key = (js["fileUrl"], js["filetype"])
         if key in remote_tilesets:
-<<<<<<< HEAD
-            return jsonify({"uid": remote_tilesets[key].uuid})
-
-        new_tileset = hgti.by_filetype[js["filetype"]](
-            get_filepath(js["fileUrl"])
-        )
-        remote_tilesets[key] = new_tileset
-
-        return jsonify({"uid": new_tileset.uuid})
-=======
             ts = remote_tilesets[key]
         else:
             factory = by_filetype[js["filetype"]]
             ts = factory(fuse.get_filepath(js["fileUrl"]))
             remote_tilesets[key] = ts
         return jsonify({"uid": ts.uuid})
->>>>>>> 2b20e22c
 
     @app.route("/api/v1/chrom-sizes/", methods=["GET"])
     def chrom_sizes():
@@ -153,16 +112,10 @@
                 }
             else:
                 j = {
-<<<<<<< HEAD
-                    ts.uuid: dict(
-                        [(chrom, {"size": size}) for (chrom, size) in data]
-                    )
-=======
                     ts.uuid: {
                         chrom: {"size": size}
                             for chrom, size in data
                     }
->>>>>>> 2b20e22c
                 }
             return jsonify(j)
         elif res_type == "tsv":
@@ -172,16 +125,9 @@
                         for chrom, size, offset in data
                 )
             else:
-<<<<<<< HEAD
-                return "\n".join(
-                    "{}\t{}".format(chrom, size) for chrom, size in data
-                )
-
-=======
                 return "\n".join("{}\t{}".format(chrom, size)
                         for chrom, size in data
                 )
->>>>>>> 2b20e22c
         else:
             return jsonify({"error": "Unknown response type"}), 500
 
@@ -511,16 +457,4 @@
 
     @property
     def api_address(self):
-<<<<<<< HEAD
-        return "http://{host}:{port}/api/v1".format(
-            host=self.host, port=self.port
-        )
-
-
-# TMP_DIR = "/tmp/higlass-python/"
-
-# fuse = FuseProcess(TMP_DIR)
-# fuse.setup()
-=======
-        return "http://{host}:{port}/api/v1".format(host=self.host, port=self.port)
->>>>>>> 2b20e22c
+        return "http://{host}:{port}/api/v1".format(host=self.host, port=self.port)