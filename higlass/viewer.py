import logging
import ipywidgets as widgets
from traitlets import Unicode
# from traitlets import default
from traitlets import List
from traitlets import Dict
from traitlets import Int

from ._version import __version__


@widgets.register
class HiGlassDisplay(widgets.DOMWidget):
    _view_name = Unicode("HiGlassDisplayView").tag(sync=True)
    _model_name = Unicode("HiGlassDisplayModel").tag(sync=True)
    _view_module = Unicode("higlass-jupyter").tag(sync=True)
    _model_module = Unicode("higlass-jupyter").tag(sync=True)
    _view_module_version = Unicode(__version__).tag(sync=True)
    _model_module_version = Unicode(__version__).tag(sync=True)

    _model_data = List([]).tag(sync=True)
    viewconf = Dict({}).tag(sync=True)
    hg_options = Dict({}).tag(sync=True)
    height = Int().tag(sync=True)

    def __init__(self, **kwargs):
        # self.viewconf = viewconf
        super(HiGlassDisplay, self).__init__(**kwargs)

    # @default('layout')
    # def _default_layout(self):
    #     return widgets.Layout(height='600px', align_self='stretch')

    # def set_data(self, js_data):
    #     self._model_data = js_data


def display(
    views,
    location_syncs=[],
    zoom_syncs=[],
    host='localhost',
    server_port=None,
    dark_mode=False,
    log_level=logging.ERROR
):
    '''
    Instantiate a HiGlass display with the given views
    '''
    from .server import Server
    from .client import ViewConf
    tilesets = []

    for view in views:
        for track in view.tracks:
            if hasattr(track, 'tracks'):
                for track1 in track.tracks:
                    if track1.tileset:
                        tilesets += [track1.tileset]

            if track.tileset:
                tilesets += [track.tileset]

    server = Server(tilesets, host=host, port=server_port)
    server.start(log_level=log_level)

    for view in views:
        for track in view.tracks:
            if hasattr(track, 'tracks'):
                for track1 in track.tracks:
                    if ('server' not in track1.conf or
                            track1.conf['server'] is None):
                        track1.conf['server'] = server.api_address
            else:
                if ('server' not in track.conf or
                        track.conf['server'] is None):
                    track.conf['server'] = server.api_address

    viewconf = ViewConf(
        views,
        location_syncs=location_syncs,
        zoom_syncs=zoom_syncs)

<<<<<<< HEAD
    return HiGlassDisplay(viewconf=viewconf.to_dict()), server, viewconf
=======
    return (
        HiGlassDisplay(
            viewconf=conf.to_dict(),
            hg_options={
                'isDarkTheme': dark_mode
            }
        ),
        server,
        conf
    )
>>>>>>> 47ca60e7


def view(tilesets):
    '''
    Create a higlass viewer that displays the specified tilesets

    Parameters:
    -----------

    Returns
    -------
        Nothing
    '''
    from .server import Server
    from .client import View

    curr_view = View()
    server = Server()
    server.start(tilesets)

    for ts in tilesets:
        if ts.track_type is not None and ts.track_position is not None:
            curr_view.add_track(
                ts.track_type,
                ts.track_position,
                api_url=server.api_address,
                tileset_uuid=ts.uuid,
            )

    curr_view.server = server
    return curr_view<|MERGE_RESOLUTION|>--- conflicted
+++ resolved
@@ -81,9 +81,6 @@
         location_syncs=location_syncs,
         zoom_syncs=zoom_syncs)
 
-<<<<<<< HEAD
-    return HiGlassDisplay(viewconf=viewconf.to_dict()), server, viewconf
-=======
     return (
         HiGlassDisplay(
             viewconf=conf.to_dict(),
@@ -94,7 +91,6 @@
         server,
         conf
     )
->>>>>>> 47ca60e7
 
 
 def view(tilesets):
