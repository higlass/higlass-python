--- conflicted
+++ resolved
@@ -184,14 +184,7 @@
                     break
 
         self.height = height
-<<<<<<< HEAD
-        self.conf = {
-            "type": "combined",
-            "height": height,
-        }
-=======
         self.conf = {"type": "combined", "height": height}
->>>>>>> 911b5bcf
 
     @classmethod
     def from_dict(cls, conf):
