--- conflicted
+++ resolved
@@ -40,8 +40,7 @@
 dev = [
     "black[jupyter]",
     "pytest",
-<<<<<<< HEAD
-    "ruff==0.0.238",
+    "ruff",
     "jupyterlab",
 ]
 docs = [
@@ -49,9 +48,6 @@
     "sphinx-autobuild",
     "sphinx-js",
     "markupsafe==2.0.1",
-=======
-    "ruff",
->>>>>>> 889fe698
 ]
 fuse = [
     "fusepy",
