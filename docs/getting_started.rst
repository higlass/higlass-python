Getting Started
################

Python `Jupyter notebooks <https://jupyter.org>`_ are an excellent way to
experiment with data science and visualization. Using the higlass-jupyter
extension, you can use HiGlass directly from within a Jupyter notebook.

Installation
-------------

To use higlass within a Jupyter notebook you need to install a few packages
and enable the jupyter extension:


.. code-block:: bash

    pip install jupyter higlass-python

    jupyter nbextension install --py --sys-prefix --symlink higlass
    jupyter nbextension enable --py --sys-prefix higlass

If you use `JupyterLab <https://jupyterlab.readthedocs.io/en/stable/>`_ you also have to run

.. code-block:: bash

    jupyter labextension install @jupyter-widgets/jupyterlab-manager
    jupyter labextension install higlass-jupyter


Uninstalling
^^^^^^^^^^^^

.. code-block:: bash

    jupyter nbextension uninstall --py --sys-prefix higlass

Simplest Use Case
------------------

The simplest way to instantiate a HiGlass instance to create a display object with one view:

.. code-block:: python

  import higlass
  from higlass.client import Track

  display, server, viewconf = higlass.display([View([Track('top-axis')])])
  display

If brevity is of importance, the constructor for ``View`` can be omitted and a
view will automatically be created from the list of Tracks:
``higlass.display([[Track('top-axis')]])``. This, however, precludes the use
of parameters with the view or for linking views using syncs. It also always
uses the `default position <https://github.com/higlass/higlass-python/blob/70d36d18eb8ef9e207640de5e7bc478c43fdc8de/higlass/client.py#L23>`_ for a given track type.

View extent
-----------

The extent of a view can be set using the ``initialXDomain`` parameter:

.. code-block:: python

    view1 = View([
        Track(type='top-axis'),
    ], initialXDomain=[0,1e7])

Track Types
-----------

A list of available track types can be found in the `documentation for HiGlass
<https://docs.higlass.io/track_types.html>`_. Based on the data type, we can
sometimes provide a recommended track type as well as a recommended position.

.. code-block:: python

  import higlass.client as hgc
  track_type, position = hgc.datatype_to_tracktype(datatype)

Color Maps
----------

Certain quantative tracks such as the heatmap can vary their colormap. Color maps can be passed in directly as arrays of color values:

.. code-block:: python

  Track('heatmap', tileset, colorRange=['white', 'black'])

Or created from a matplotlib colormap (``reversed=True`` reverses the color
order in the heatmap):

.. code-block:: python

  from higlass.utils import hg_cmap
  Track('heatmap', tileset, colorRange=hg_cmap('jet', reverse=True))

A list of available matplotlib color maps can be found `in the matplotlib docs
<https://matplotlib.org/3.1.1/gallery/color/colormap_reference.html>`_.

Combining Tracks
----------------

Tracks can be combined by overlaying them on top of each other or by performing operations with them.

Overlaying tracks
^^^^^^^^^^^^^^^^^

Two tracks can be overlayed by using the ``+`` operator:

.. code-block:: python

  view=View([Track('top-axis') +
         Track('horizontal-bar',
              server='//higlass.io/api/v1',
              tilesetUid='F2vbUeqhS86XkxuO1j2rPA')
        ], initialXDomain=[0,1e9])

Another way to express this is to pass in a list of tracks
as if it were a single track:

.. code-block:: python

  view=View([[Track('top-axis'),
         Track('horizontal-bar',
              server='//higlass.io/api/v1',
              tilesetUid='F2vbUeqhS86XkxuO1j2rPA')
        ]], initialXDomain=[0,1e9])

Multiple Views
--------------

Multiple views can be instantiated much like single views. They are positioned
a on grid that is 12 units wide and an arbitrary number of units high. To
create two side by side views, set both to be 6 units wide and one on the
right to be at x position 6:

.. code-block:: python

  import higlass
  from higlass.client import Track, View

  view1 = View([Track(type='top-axis')], x=0, width=6)
  view2 = View([Track(type='top-axis')], x=6, width=6)

  display, server, viewconf = higlass.display([view1, view2])
  display

.. image:: img/two-simple-views.png

Synchronization
---------------

Views and track can be synchronized by location, zoom level and values scales.

Zoom and Location locks
^^^^^^^^^^^^^^^^^^^^^^^

Location locks ensure that when one view is panned, all synchronized views pan
with it. Zoom locks do the same with zoom level. Both can be instantiated by
passing lists of views to lock to ``higlass.display``. Each set of locked
views will scroll or zoom (or both) together:

.. code-block:: python

  display, server, viewconf = higlass.display(
    [view1, view2],
    location_syncs=[[view1, view2]],
    zoom_syncs=[[view1, view2]])

Viewport Projection
-------------------

Viewport projections can be instantiated like other tracks. It is created with
a reference to the view we wish to track and combined with another track where
it will be overlayed.

.. code-block:: python

    from higlass.client import ViewportProjection

    view1 = View([
        Track(type='top-axis'),
    ], initialXDomain=[0,1e7])

    projection = ViewportProjection(view1)

    view2 = View([
        Track(type='top-axis') + projection,
    ], initialXDomain=[0,2e7])

Note that `ViewportProjection` tracks always need to be paired with other non-
ViewportProjection tracks. Multiple ViewportProjection tracks can, however, be
combined, as long as they are associated with regular tracks.

Combined tracks can also be created by passing a list of tracks
as if it were a track itself to a ``View``.

.. code-block:: python

    view2 = View([
      [ Track(type='top-axis'), projection ]
    ], initialXDomain=[0,2e7])

Dataset Arithmatic
-------------------

HiGlass supports client-side division between quantitative datasets. This makes it possible
to quickly compare two datasets by visualizing their ratio as computed on loaded tiles
rather than the entire dataset:

.. code-block:: python

    t1 = Track(**track_def)
    t2 = Track(**{ **track_def, "tileset_uuid": "QvdMEvccQuOxKTEjrVL3wA" })
    t3 = t1 / t2

They can also be created using a constructor:

.. code-block:: python
    from higlass.client import DividedTrack

    t3 = DividedTrack(t1, t2)

The full example is here:

.. code-block:: python

  from higlass.utils import hg_cmap

  track_def = {
      "track_type": 'heatmap',
      "position": 'center',
      "tileset_uuid": 'CQMd6V_cRw6iCI_-Unl3PQ',
      "server": "http://higlass.io/api/v1/",
      "height": 210,
      "options": {}
  }

  t1 = Track(**track_def)
  t2 = Track(**{ **track_def, "tileset_uuid": "QvdMEvccQuOxKTEjrVL3wA" })
  t3 = (t1 / t2).change_attributes(
      options={
          'colorRange': hg_cmap('coolwarm'),
          'valueScaleMin': 0.1,
          'valueScaleMax': 10,
      })
  domain = [7e7,8e7]

  v1 = View([t1], x=0, width=4, initialXDomain=domain)
  v2 = View([t3], x=4, width=4, initialXDomain=domain)
  v3 = View([t2], x=8, width=4, initialXDomain=domain)

  display, server, viewconf = higlass.display([v1, v2, v3])
  display

.. image:: img/divided-by-track.png


Saving the view
---------------

The currently visible HiGlass view can be downloaded to a file:

.. code-block:: python

  display.save_as_png('/tmp/my_view.png')

Not that this function can only be used within a Jupyter notebook
and works asynchronously so the saved screenshot will not nessarily
be complete immediately after the function finishes executing

Other Examples
--------------

The examples below demonstrate how to use the HiGlass Python API to view data
locally in a Jupyter notebook or a browser-based HiGlass instance.

<<<<<<< HEAD
For a more complete overview, you can find the demos from the talk at
`github.com/higlass/scipy19 <https://github.com/higlass/scipy19>`_.
=======
You can also find other demos from the SciPy talk at `github.com/higlass/scipy19 <https://github.com/higlass/scipy19>`_.
>>>>>>> 334877ae

Jupyter HiGlass Component
^^^^^^^^^^^^^^^^^^^^^^^^^

To instantiate a HiGlass component within a Jupyter notebook, we first need
to specify which data should be loaded. This can be accomplished with the
help of the ``higlass.client`` module:

.. code-block:: python

    from higlass.client import View, Track
    import higlass


    view1 = View([
        Track(track_type='top-axis', position='top'),
        Track(track_type='heatmap', position='center',
              tileset_uuid='CQMd6V_cRw6iCI_-Unl3PQ',
              server="http://higlass.io/api/v1/",
              height=250,
              options={ 'valueScaleMax': 0.5 }),
    ])


Remote bigWig Files
^^^^^^^^^^^^^^^^^^^

bigWig files can be loaded either from the local disk or from remote http
servers. The example below demonstrates how to load a remote bigWig file from
the UCSC genome browser's archives. Note that this is a network-heavy operation
that may take a long time to complete with a slow internet connection.

.. code-block:: python

    from higlass.client import View, Track
    import higlass.tilesets

    ts1 = higlass.tilesets.bigwig(
        'http://hgdownload.cse.ucsc.edu/goldenpath/hg19/encodeDCC/'
        'wgEncodeSydhTfbs/wgEncodeSydhTfbsGm12878InputStdSig.bigWig')

    tr1 = Track('horizontal-bar', tileset=ts1)
    view1 = View([tr1])
    display, server, viewconf = higlass.display([view1])

    display


Serving local data
^^^^^^^^^^^^^^^^^^

To view local data, we need to define the tilesets and set up a temporary
server.

Cooler Files
""""""""""""

Creating the server:

.. code-block:: python

    from higlass.client import View, Track
    from higlass.tilesets import cooler
    import higlass

    ts1 = cooler('../data/Dixon2012-J1-NcoI-R1-filtered.100kb.multires.cool')
    tr1 = Track('heatmap', tileset=ts1)
    view1 = View([tr1])
    display, server, viewconf = higlass.display([view1])

    display


.. image:: img/jupyter-hic-heatmap.png


BigWig Files
""""""""""""

In this example, we'll set up a server containing both a chromosome labels
track and a bigwig track. Furthermore, the bigwig track will be ordered
according to the chromosome info in the specified file.

.. code-block:: python


    from higlass.client import View, Track
    from higlass.tilesets import bigwig, chromsizes
    import higlass.tilesets

    chromsizes_fp = '../data/chromSizes_hg19_reordered.tsv'
    bigwig_fp = '../data/wgEncodeCaltechRnaSeqHuvecR1x75dTh1014IlnaPlusSignalRep2.bigWig'

    with open(chromsizes_fp) as f:
        chromsizes = []
        for line in f.readlines():
            chrom, size = line.split('\t')
            chromsizes.append((chrom, int(size)))

    cs = chromsizes(chromsizes)
    ts = bigwig(bigwig_fp, chromsizes=chromsizes)

    tr0 = Track('top-axis')
    tr1 = Track('horizontal-bar', tileset=ts)
    tr2 = Track('horizontal-chromosome-labels', position='top', tileset=cs)

    view1 = View([tr0, tr1, tr2])
    display, server, viewconf = higlass.display([view1])

    display

The client view will be composed such that three tracks are visible. Two of them
are served from the local server.

.. image:: img/jupyter-bigwig.png


Serving custom data
^^^^^^^^^^^^^^^^^^^


To display data, we need to define a tileset. Tilesets define two functions:
``tileset_info``:

.. code-block:: python

    > from higlass.tilesets import bigwig
    > ts1 = bigwig('http://hgdownload.cse.ucsc.edu/goldenpath/hg19/encodeDCC/wgEncodeSydhTfbs/wgEncodeSydhTfbsGm12878InputStdSig.bigWig')
    > ts1.tileset_info()
    {
     'min_pos': [0],
     'max_pos': [4294967296],
     'max_width': 4294967296,
     'tile_size': 1024,
     'max_zoom': 22,
     'chromsizes': [['chr1', 249250621],
                    ['chr2', 243199373],
                    ...],
     'aggregation_modes': {'mean': {'name': 'Mean', 'value': 'mean'},
                           'min': {'name': 'Min', 'value': 'min'},
                           'max': {'name': 'Max', 'value': 'max'},
                           'std': {'name': 'Standard Deviation', 'value': 'std'}},
     'range_modes': {'minMax': {'name': 'Min-Max', 'value': 'minMax'},
                     'whisker': {'name': 'Whisker', 'value': 'whisker'}}
     }

and ``tiles``:

.. code-block:: python

    > ts1.tiles(['x.0.0'])
    [('x.0.0',
      {'min_value': 0.0,
       'max_value': 9.119079544037932,
       'dense': 'Rh25PwcCcz...',   # base64 string encoding the array of data
       'size': 1,
       'dtype': 'float32'})]

The tiles function will always take an array of tile ids of the form ``id.z.x[.y][.transform]``
where ``z`` is the zoom level, ``x`` is the tile's x position, ``y`` is the tile's
y position (for 2D tilesets) and ``transform`` is some transform to be applied to the
data (e.g. normalization types like ``ice``).

Numpy Matrix
""""""""""""

By way of example, let's explore a numpy matrix by implementing the `tileset_info` and `tiles`
functions described above. To start let's make the matrix using the
`Eggholder function <https://en.wikipedia.org/wiki/Test_functions_for_optimization>`_.

.. code-block:: python

    import numpy as np

    dim = 2000
    I, J = np.indices((dim, dim))
    data = (
        -(J + 47) * np.sin(np.sqrt(np.abs(I / 2 + (J + 47))))
        - I * np.sin(np.sqrt(np.abs(I - (J + 47))))
    )

Then we can define the data and tell the server how to render it.

.. code-block:: python

    from  clodius.tiles import npmatrix
    from higlass.tilesets import Tileset

    ts = Tileset(
        tileset_info=lambda: npmatrix.tileset_info(data),
        tiles=lambda tids: npmatrix.tiles_wrapper(data, tids)
    )

    display, server, viewconf = higlass.display([
        View([
            Track(track_type='top-axis', position='top'),
            Track(track_type='left-axis', position='left'),
            Track(track_type='heatmap',
                  position='center',
                  tileset=ts,
                  height=250,
                  options={ 'valueScaleMax': 0.5 }),

        ])
    ])
    display

.. image:: img/eggholder-function.png

Displaying Many Points
""""""""""""""""""""""

To display, for example, a list of 1 million points in a HiGlass window inside of a Jupyter notebook.
First we need to import the custom track type for displaying labelled points:

.. code-block:: javascript

    %%javascript

    require(["https://unpkg.com/higlass-labelled-points-track@0.1.11/dist/higlass-labelled-points-track"],
        function(hglib) {

    });

Then we have to set up a data server to output the data in "tiles".

.. code-block:: python

    import numpy as np
    import pandas as pd
    from higlass.client import View, Track
    from higlass.tilesets import dfpoints

    length = int(1e6)
    df = pd.DataFrame({
        'x': np.random.random((length,)),
        'y': np.random.random((length,)),
        'v': range(1, length+1),
    })

    ts = dfpoints(df, x_col='x', y_col='y')

    display, server, viewconf = higlass.display([
        View([
            Track('left-axis'),
            Track('top-axis'),
            Track('labelled-points-track',
                   tileset=ts,
                   position='center',
                   height=600,
                   options={
                        'xField': 'x',
                        'yField': 'y',
                        'labelField': 'v'
            }),
        ])
    ])

    display

.. image:: img/jupyter-labelled-points.png

This same technique can be used to display points in a GeoJSON file.
First we have to extract the values from the GeoJSON file and
create a dataframe:

.. code-block:: python

    import math

    def lat2y(a):
      return 180.0/math.pi*math.log(math.tan(math.pi/4.0+a*(math.pi/180.0)/2.0))

    x = [t['geometry']['coordinates'][0] for t in trees['features']]
    y = [-lat2y(t['geometry']['coordinates'][1]) for t in trees['features']]
    names = [t['properties']['SPECIES'] for t in trees['features']]

    df = pd.DataFrame({ 'x': x, 'y': y, 'names': names })
    df = df.sample(frac=1).reset_index(drop=True)

And then create the tileset and track, as before.

.. code-block:: python

    from higlass.client import View, Track
    from higlass.tilesets import dfpoints

    ts = dfpoints(df, x_col='x', y_col='y')

    display, server, viewconf = higlass.display([
        View([
            Track('left-axis'),
            Track('top-axis'),
            Track('osm-tiles', position='center'),
            Track('labelled-points-track',
                   tileset=ts,
                   position='center',
                   height=600,
                   options={
                        'xField': 'x',
                        'yField': 'y',
                        'labelField': 'names'
            }),
        ])
    ])

    display

.. image:: img/geojson-jupyter.png


Other constructs
""""""""""""""""

The examples containing dense data above use the `bundled_tiles_wrapper_2d`
function to translate lists of tile_ids to tile data. This consolidates tiles
that are within rectangular blocks and fulfills them simultaneously. The
return type is a list of ``(tile_id, formatted_tile_data)`` tuples.

In cases where we don't have such a function handy, there's the simpler
`tiles_wrapper_2d` which expects the target to fullfill just single tile
requests:

.. code-block:: python

    from clodius.tiles.format import format_dense_tile
    from clodius.tiles.utils import tiles_wrapper_2d
    from higlass.tilesets import Tileset

    ts = Tileset(
        tileset_info=tileset_info,
        tiles=lambda tile_ids: tiles_wrapper_2d(tile_ids,
                        lambda z,x,y: format_dense_tile(tile_data(z, x, y)))
    )


In this case, we expect *tile_data* to simply return a matrix of values.<|MERGE_RESOLUTION|>--- conflicted
+++ resolved
@@ -274,12 +274,8 @@
 The examples below demonstrate how to use the HiGlass Python API to view data
 locally in a Jupyter notebook or a browser-based HiGlass instance.
 
-<<<<<<< HEAD
 For a more complete overview, you can find the demos from the talk at
 `github.com/higlass/scipy19 <https://github.com/higlass/scipy19>`_.
-=======
-You can also find other demos from the SciPy talk at `github.com/higlass/scipy19 <https://github.com/higlass/scipy19>`_.
->>>>>>> 334877ae
 
 Jupyter HiGlass Component
 ^^^^^^^^^^^^^^^^^^^^^^^^^
