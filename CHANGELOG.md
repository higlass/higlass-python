--- conflicted
+++ resolved
@@ -1,12 +1,7 @@
-<<<<<<< HEAD
 ## Next release
 
 -   Added `bedd2db` wrapper for tilesets
-=======
-## Next
-
 - Add constructor for multivec tilesets
->>>>>>> 73ab846f
 
 ## [v0.4.2](https://github.com/higlass/higlass-python/compare/v0.4.2...v0.4.1)
 
