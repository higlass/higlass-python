from .widgets import HiGlassDisplay


<<<<<<< HEAD
def display(views, location_syncs=[], zoom_syncs=[], server_port=None):
=======
def display(views, location_sync=[], zoom_sync=[], host='localhost', server_port=None):
>>>>>>> cd60a365
    '''
    Instantiate a HiGlass display with the given views
    '''
    from .server import Server
    from .client import ViewConf
    tilesets = []

    for view in views:
        for track in view.tracks:
            if track.tracks:
                for track1 in track.tracks:
                    if track1.tileset:
                        tilesets += [track1.tileset]

            if track.tileset:
                tilesets += [track.tileset]
    print("tilesets:", tilesets)

    server = Server(tilesets, host=host, port=server_port)
    server.start()

    for view in views:
        for track in view.tracks:
<<<<<<< HEAD
            if track.tracks:
                for track1 in track.tracks:
                    if ('server' not in track1.viewconf or 
                            track1.viewconf['server'] is None):
                        track1.viewconf['server'] = server.api_address
            else:
                if ('server' not in track.viewconf or 
                        track.viewconf['server'] is None):
                    track.viewconf['server'] = server.api_address

=======
            if ('server' not in track.viewconf or
                    track.viewconf['server'] is None):
                track.viewconf['server'] = server.api_address
>>>>>>> cd60a365

    conf = ViewConf(views, location_syncs=location_syncs,
        zoom_syncs=zoom_syncs)

    return (HiGlassDisplay(viewconf=conf.to_dict()), server, conf)


def view(tilesets):
    '''
    Create a higlass viewer that displays the specified tilesets

    Parameters:
    -----------

    Returns
    -------
        Nothing
    '''
    from .server import Server
    from .client import View

    curr_view = View()
    server = Server()
    server.start(tilesets)

    for ts in tilesets:
        if (ts.track_type is not None
                and ts.track_position is not None):
            curr_view.add_track(ts.track_type,
                    ts.track_position,
                    api_url=server.api_address,
                    tileset_uuid=ts.uuid,
                )

    curr_view.server = server
    return curr_view<|MERGE_RESOLUTION|>--- conflicted
+++ resolved
@@ -1,11 +1,7 @@
 from .widgets import HiGlassDisplay
 
 
-<<<<<<< HEAD
-def display(views, location_syncs=[], zoom_syncs=[], server_port=None):
-=======
 def display(views, location_sync=[], zoom_sync=[], host='localhost', server_port=None):
->>>>>>> cd60a365
     '''
     Instantiate a HiGlass display with the given views
     '''
@@ -29,7 +25,6 @@
 
     for view in views:
         for track in view.tracks:
-<<<<<<< HEAD
             if track.tracks:
                 for track1 in track.tracks:
                     if ('server' not in track1.viewconf or 
@@ -40,11 +35,6 @@
                         track.viewconf['server'] is None):
                     track.viewconf['server'] = server.api_address
 
-=======
-            if ('server' not in track.viewconf or
-                    track.viewconf['server'] is None):
-                track.viewconf['server'] = server.api_address
->>>>>>> cd60a365
 
     conf = ViewConf(views, location_syncs=location_syncs,
         zoom_syncs=zoom_syncs)
